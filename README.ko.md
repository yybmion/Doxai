--- conflicted
+++ resolved
@@ -25,12 +25,8 @@
 
 `.github/workflows/codeScribeAi.yml` 파일 생성:
 
-```yaml
-<<<<<<< HEAD
 name: CodeScribe AI Documentation
-=======
-name: CodeScribe AI
->>>>>>> 0d01b9ed
+
 on:
   issue_comment:
     types: [created]
